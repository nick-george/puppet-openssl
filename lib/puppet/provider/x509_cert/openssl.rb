require 'pathname'
Puppet::Type.type(:x509_cert).provide(:openssl) do
  desc 'Manages certificates with OpenSSL'

  commands :openssl => 'openssl'

  def self.private_key(resource)
    file = File.read(resource[:private_key])
    if resource[:authentication] == :dsa
      OpenSSL::PKey::DSA.new(file, resource[:password])
    elsif resource[:authentication] == :rsa
      OpenSSL::PKey::RSA.new(file, resource[:password])
    else
      raise Puppet::Error,
            "Unknown authentication type '#{resource[:authentication]}'"
    end
  end

  def self.check_private_key(resource)
    cert = OpenSSL::X509::Certificate.new(File.read(resource[:path]))
    priv = self.private_key(resource)
    cert.check_private_key(priv)
  end

  def self.old_cert_is_equal(resource)
    cert = OpenSSL::X509::Certificate.new(File.read(resource[:path]))

    altName = ''
    cert.extensions.each do |ext|
      altName = ext.value if ext.oid == 'subjectAltName'
    end

    cdata = {}
    cert.subject.to_s.split('/').each do |name|
      k,v = name.split('=')
        cdata[k] = v
    end

    require 'puppet/util/inifile'
    ini_file  = Puppet::Util::IniConfig::PhysicalFile.new(resource[:template])
    if (req_ext = ini_file.get_section('req_ext'))
      if (value = req_ext['subjectAltName'])
        return false if value.delete(' ').gsub(/^"|"$/, '') != altName.delete(' ').gsub(/^"|"$/, '').gsub('IPAddress','IP')
      end
    elsif (req_dn = ini_file.get_section('req_distinguished_name'))
      if (value = req_dn['commonName'])
        return false if value != cdata['CN']
      end
    end
    return true
  end

  def exists?
    if Pathname.new(resource[:path]).exist?
      if resource[:force] and !self.class.check_private_key(resource)
        return false
      end
      if !self.class.old_cert_is_equal(resource)
        return false
      end
      return true
    else
      return false
    end
  end

  def create
    if resource[:request]
      options = [
        'ca',
        '-create_serial',
        '-batch',
        '-in', resource[:request],
      ]
      options << ['-config', resource[:authority_cnf]]
    else
      options = [
        'req',
        '-new',
        '-key', resource[:private_key],
      ]

      options << '-x509' if resource[:ca]
      options << ['-config', resource[:template]]

      if resource[:days]
        options << ['-days', resource[:days]]
      end

      if resource[:password]
        options << "-passin pass:#{resource[:password]}"
      else
        options << '-nodes'
      end
      options << ['-extensions', "req_ext",] if resource[:req_ext] != :false
    end

    options << ['-out', resource[:path]]

    # NICKG, see templates/openssl.cnf.erb
    if resource[:server_only] and resource[:client_only]
<<<<<<< HEAD
      options << ['-extensions', 'ssl_both'] 
=======
      options << ['-extensions', 'serverAuth,clientAuth']
>>>>>>> ee8c829c
    elsif resource[:client_only]
      options << ['-extensions', 'clientAuth']
    elsif resource[:server_only]
      options << ['-extensions', 'serverAuth']
    end

    Puppet.info("Running openssl with options '#{options}'")
    openssl(options)
  end

  def destroy
    Pathname.new(resource[:path]).delete
  end
end<|MERGE_RESOLUTION|>--- conflicted
+++ resolved
@@ -99,11 +99,7 @@
 
     # NICKG, see templates/openssl.cnf.erb
     if resource[:server_only] and resource[:client_only]
-<<<<<<< HEAD
       options << ['-extensions', 'ssl_both'] 
-=======
-      options << ['-extensions', 'serverAuth,clientAuth']
->>>>>>> ee8c829c
     elsif resource[:client_only]
       options << ['-extensions', 'clientAuth']
     elsif resource[:server_only]
